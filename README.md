<<<<<<< HEAD
# Graph Exchange File Format (geff)
geff is a specification for a file format for **exchanging** spatial graph data. It is not intended to be mutable, editable, chunked, or optimized for use in an application setting.

geff is the specification of the file format, but the library also includes implementations for writing from and reading to Python in-memory graph data structures: networkx and spatial_graph. The library uses semantic versioning, where changes to the specification bump the major or minor versions, and bugfixes for the example implementations bump the patch version.
=======
# geff: graph exchange file format


[![License](https://img.shields.io/pypi/l/geff.svg?color=green)](https://github.com/funkelab/geff/raw/main/LICENSE)
[![PyPI](https://img.shields.io/pypi/v/geff.svg?color=green)](https://pypi.org/project/geff)
[![Python Version](https://img.shields.io/pypi/pyversions/geff.svg?color=green)](https://python.org)
[![CI](https://github.com/funkelab/geff/actions/workflows/ci.yml/badge.svg)](https://github.com/funkelab/geff/actions/workflows/ci.yml)
<!--intro-start-->
## Installation

```
pip install geff
```

To use geff with the `spatial-graph` backend
```
pip install geff[spatial-graph]
```
<!--intro-end-->
>>>>>>> d4447748
<|MERGE_RESOLUTION|>--- conflicted
+++ resolved
@@ -1,17 +1,15 @@
-<<<<<<< HEAD
 # Graph Exchange File Format (geff)
-geff is a specification for a file format for **exchanging** spatial graph data. It is not intended to be mutable, editable, chunked, or optimized for use in an application setting.
-
-geff is the specification of the file format, but the library also includes implementations for writing from and reading to Python in-memory graph data structures: networkx and spatial_graph. The library uses semantic versioning, where changes to the specification bump the major or minor versions, and bugfixes for the example implementations bump the patch version.
-=======
-# geff: graph exchange file format
-
+<!--intro-start-->
 
 [![License](https://img.shields.io/pypi/l/geff.svg?color=green)](https://github.com/funkelab/geff/raw/main/LICENSE)
 [![PyPI](https://img.shields.io/pypi/v/geff.svg?color=green)](https://pypi.org/project/geff)
 [![Python Version](https://img.shields.io/pypi/pyversions/geff.svg?color=green)](https://python.org)
 [![CI](https://github.com/funkelab/geff/actions/workflows/ci.yml/badge.svg)](https://github.com/funkelab/geff/actions/workflows/ci.yml)
-<!--intro-start-->
+
+geff is a specification for a file format for **exchanging** spatial graph data. It is not intended to be mutable, editable, chunked, or optimized for use in an application setting.
+
+geff is the specification of the file format, but the library also includes implementations for writing from and reading to Python in-memory graph data structures: networkx and spatial_graph. The library uses semantic versioning, where changes to the specification bump the major or minor versions, and bugfixes for the example implementations bump the patch version.
+
 ## Installation
 
 ```
@@ -22,5 +20,4 @@
 ```
 pip install geff[spatial-graph]
 ```
-<!--intro-end-->
->>>>>>> d4447748
+<!--intro-end-->