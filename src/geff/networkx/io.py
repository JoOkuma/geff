--- conflicted
+++ resolved
@@ -4,18 +4,13 @@
 
 import networkx as nx
 
-<<<<<<< HEAD
-from geff.geff_reader import read_to_dict
+from geff.geff_reader import read_to_memory
 from geff.io_utils import (
     calculate_roi_from_nodes,
     create_or_update_metadata,
     get_graph_existing_metadata,
     setup_zarr_group,
 )
-=======
-import geff
-from geff.geff_reader import read_to_memory
->>>>>>> aef88387
 from geff.metadata_schema import GeffMetadata, axes_from_lists
 from geff.write_dicts import write_dicts
 
