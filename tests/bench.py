--- conflicted
+++ resolved
@@ -58,13 +58,8 @@
     benchmark.pedantic(validate, kwargs={"store": big_graph_path}, rounds=ROUNDS)
 
 
-<<<<<<< HEAD
 @pytest.mark.parametrize("read_func", [geff_nx.read_nx, geff_rx.read_rx])
 def test_read(read_func, benchmark, big_graph_path):
-    benchmark.pedantic(read_func, kwargs={"path": big_graph_path, "validate": False}, rounds=ROUNDS)
-=======
-def test_read(benchmark, big_graph_path):
     benchmark.pedantic(
-        geff_nx.read_nx, kwargs={"store": big_graph_path, "validate": False}, rounds=ROUNDS
-    )
->>>>>>> 1cc3a3cb
+        read_func, kwargs={"store": big_graph_path, "validate": False}, rounds=ROUNDS
+    )